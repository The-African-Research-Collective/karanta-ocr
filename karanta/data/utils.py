import os
import json
import logging
import time
import io
import base64
from enum import Enum
import asyncio
from typing import List, Optional, Union
from pathlib import Path
from typing import Set
from functools import wraps
from pydantic import BaseModel

from pdf2image import convert_from_path, convert_from_bytes
from datasets import DatasetDict, concatenate_datasets, load_dataset, load_from_disk
from huggingface_hub import HfApi
from tenacity import retry, stop_after_attempt, wait_fixed

logger = logging.getLogger(__name__)


class DocumentCategory(str, Enum):
    "Categories used in document sorting"

    FICTION = "fiction"
    NON_FICTION = "non_fiction"
    ACADEMIC_REFERENCE = "academic_reference"
    RELIGIOUS = "religious"
    MAGAZINES_PERIODICALS = "magazines_periodicals"
    NEWSPAPER = "newspaper"


class DocumentClassification(BaseModel):
    "Structured output format for document classification"

    category: DocumentCategory
    language: str
    confidence: float


def convert_pdf2image(data_path: Path, output_dir: Path):
    """
    Convert PDF files to images using pdf2image.
    """
    return convert_from_path(
        data_path, output_folder=output_dir, last_page=3, fmt="jpg"
    )


def convert_pdf2image_from_bytes(pdf_file: bytes):
    """Convert PDF files to images using pdf2image."""
    return convert_from_bytes(pdf_file, last_page=3, fmt="jpg")


def encode_image(pil_image):
    buffer = io.BytesIO()
    pil_image.save(buffer, format="JPEG")
    return base64.b64encode(buffer.getvalue()).decode("utf-8")


def prepare_mixed_datasets(
    dataset_sources: Union[dict, list],
    splits: Optional[List[str]] = None,
    configs: Optional[List[str]] = None,
    required_columns: Optional[List[str]] = None,
    shuffle_data: bool = True,
    save_dir: Optional[str] = None,
    ensure_columns: Optional[List[str]] = None,
    include_source_column: bool = False,
) -> DatasetDict:
    """
    Prepare and mix datasets from multiple sources, controlling the size or percentage each dataset contributes.

    Args:
        dataset_sources (Union[dict, list]): Sources of datasets to mix. Can be a dictionary or list.
            If a dictionary, keys are dataset sources, and values are fractions or counts to control contribution.
            If a list, it alternates between dataset sources and their corresponding fractions or counts.
        splits (Optional[List[str]]): Dataset splits to load and mix (e.g., "train", "test").
        configs (Optional[List[str]]): Configurations for datasets, if applicable.
        required_columns (Optional[List[str]]): Columns to retain in the final dataset.
        shuffle_data (bool): Whether to shuffle the datasets.
        save_dir (Optional[str]): Directory to save the mixed dataset.
        ensure_columns (Optional[List[str]]): Columns that must exist in the dataset.
        include_source_column (bool): Whether to include a column indicating the source of the data.

    Returns:
        DatasetDict: A dictionary containing the mixed datasets.
    """
    splits = splits or ["train", "test"]
    configs = configs or [None] * len(dataset_sources)
    required_columns = required_columns or []

    if len(configs) != len(dataset_sources):
        raise ValueError(
            "The number of configs must match the number of dataset sources."
        )

    mixed_datasets = DatasetDict()
    train_datasets = []
    test_datasets = []

    for (source, fraction_or_count), config in zip(dataset_sources.items(), configs):
        for split in splits:
            try:
                dataset = load_dataset(source, config, split=split)
            except Exception:
                dataset = load_from_disk(os.path.join(source, split))

            if shuffle_data:
                dataset = dataset.shuffle(seed=42)

            if ensure_columns:
                missing_columns = [
                    col for col in ensure_columns if col not in dataset.column_names
                ]
                if missing_columns:
                    raise ValueError(
                        f"Missing required columns: {missing_columns} in dataset {source}."
                    )

            if include_source_column:
                dataset = dataset.add_column("source", [source] * len(dataset))

            # Control the size or percentage of the dataset
            if isinstance(fraction_or_count, float) and 0 < fraction_or_count <= 1:
                dataset = dataset.select(range(int(len(dataset) * fraction_or_count)))
            elif isinstance(fraction_or_count, int) and fraction_or_count > 0:
                dataset = dataset.select(range(min(fraction_or_count, len(dataset))))

            if split == "train":
                train_datasets.append(dataset)
            elif split == "test":
                test_datasets.append(dataset)

    if train_datasets:
        mixed_datasets["train"] = concatenate_datasets(train_datasets)
    if test_datasets:
        mixed_datasets["test"] = concatenate_datasets(test_datasets)

    if save_dir:
        for split, dataset in mixed_datasets.items():
            dataset.save_to_disk(os.path.join(save_dir, f"{split}_mixed"))

    return mixed_datasets


@retry(stop=stop_after_attempt(3), wait=wait_fixed(10))
def upload_metadata_to_hub(
    metadata: dict, filename: str, repo_id: str, repo_dir: str
) -> None:
    """
    Upload metadata to the Hugging Face Hub.

    Args:
        metadata (dict): Metadata to upload.
        filename (str): Name of the file to upload.
        repo_id (str): Repository ID on the Hugging Face Hub.
        repo_dir (str): Directory in the repository to save the file.
    """
    with open("temp_metadata.json", "w") as f:
        json.dump(metadata, f)
    api = HfApi()
    api.upload_file(
        path_or_fileobj="temp_metadata.json",
        path_in_repo=f"{repo_dir}/{filename}",
        repo_id=repo_id,
        repo_type="dataset",
    )
    os.remove("temp_metadata.json")


@retry(stop=stop_after_attempt(3), wait=wait_fixed(10))
def push_folder_to_hub(folder: str, repo_id: str, branch: Optional[str] = None) -> None:
    """
    Push a folder to the Hugging Face Hub.

    Args:
        folder (str): Folder to push.
        repo_id (str): Repository ID on the Hugging Face Hub.
        branch (Optional[str]): Branch to push to.
    """
    api = HfApi()
    if not api.repo_exists(repo_id):
        api.create_repo(repo_id, exist_ok=True)
    if branch:
        api.create_branch(repo_id, branch, exist_ok=True)
    api.upload_folder(
        repo_id=repo_id,
        folder_path=folder,
        revision=branch,
        commit_message="Upload folder",
    )
    logger.info(
        f"Pushed folder to https://huggingface.co/{repo_id}/tree/{branch or 'main'}"
    )


def timeit(func):
    @wraps(func)
    def timeit_wrapper(*args, **kwargs):
        start_time = time.perf_counter()
        result = func(*args, **kwargs)
        end_time = time.perf_counter()
        total_time = end_time - start_time
        # first item in the args, ie `args[0]` is `self`
        print(f"Function {func.__name__}{args} {kwargs} Took {total_time:.4f} seconds")
        return result

    return timeit_wrapper


<<<<<<< HEAD
def process_pdf(pdf_input, pdf_name: str, model: str, prompt_template: dict) -> str:
    """
    Build TogetherAI JSONL request from PDF.
    """
    schema = DocumentClassification.model_json_schema()

    base_prompt = prompt_template["base_prompt"]

    # Build base JSON
    base_data = {
        "custom_id": pdf_name,
        "body": {
            "model": model,
            "messages": [
                {"role": "user", "content": [{"type": "text", "text": base_prompt}]}
            ],
            "response_format": {
                "type": "json_schema",
                "schema": schema,
            },
        },
    }

    # Convert PDF to images
    images = convert_pdf2image_from_bytes(pdf_input)

    # Encode up to 3 images
    image_content = []
    for image in images[:3]:
        encoded_image = encode_image(image)
        image_content.append(
            {
                "type": "image_url",
                "image_url": {"url": f"data:image/jpeg;base64,{encoded_image}"},
            }
        )

    # Attach images
    base_data["body"]["messages"][0]["content"].extend(image_content)

    return json.dumps(base_data)


async def batch_call(client, batch_file_path: str):
    """
    Submits a JSONL file to TogetherAI's batch API and waits for completion.
    Logs success or failure for each file in the batch.
    """
    try:
        file_resp = client.files.upload(file=batch_file_path, purpose="batch-api")
        batch = client.batches.create_batch(
            file_resp.id, endpoint="/v1/chat/completions"
        )
        base_name = os.path.splitext(batch_file_path)[0]
        output_file = f"{base_name}_results.jsonl"

        logger.info(f"Batch submitted: {batch_file_path}")

        while True:
            batch_status = client.batches.get_batch(batch.id)
            if batch_status.status == "COMPLETED":
                client.files.retrieve_content(
                    id=batch_status.output_file_id, output=output_file
                )
                logger.info(f"Batch completed: {batch_file_path} -> {output_file}")

                # Parse results to log each document
                with open(output_file, "r", encoding="utf-8") as f:
                    for line in f:
                        try:
                            result = json.loads(line)
                            file_name = result.get("custom_id", "unknown")
                            logger.info(f"{file_name}: success")
                        except json.JSONDecodeError:
                            logger.error(
                                f"Failed to parse result line in {output_file}"
                            )

                break

            elif batch_status.status == "FAILED":
                client.files.retrieve_content(
                    id=batch_status.error_file_id, output=output_file
                )
                logger.error(
                    f"Batch failed for {batch_file_path}: {batch_status.error}"
                )
                raise ValueError(f"Batch failed: {batch_status.error}")

            await asyncio.sleep(10)  # async wait

    except Exception as e:
        logger.exception(f"Error submitting batch {batch_file_path}: {str(e)}")


async def batch_submitter(client, completed_files_queue: asyncio.Queue):
    """
    Listens for completed JSONL files and submits them as batches.
    """
    submitted_files: Set[str] = set()

    while True:
        file_path = await completed_files_queue.get()
        if file_path is None:  # Poison pill
            break

        if file_path in submitted_files:
            continue

        logger.info(f"Submitting {file_path} to TogetherAI batch API")
        submitted_files.add(file_path)
        await batch_call(client, file_path)
        logger.info(f"Completed batch submission for {file_path}")


async def jsonl_writer(
    queue: asyncio.Queue,
    completed_files_queue: asyncio.Queue,
    base_output_name: str,
    max_file_size_mb: int = 100,
):
    """
    Consumes JSON lines from queue and writes to rotated JSONL files.
    Notifies batch_submitter of completed files.
    """
    output_dir = Path("output")
    output_dir.mkdir(exist_ok=True)

    max_file_size = max_file_size_mb * 1024 * 1024
    file_index = 1
    current_file_size = 0
    output_file = output_dir / f"{base_output_name}_{file_index}.jsonl"
    f = open(output_file, "w", encoding="utf-8")
    logger.info(f"Writing to {output_file}")

    while True:
        json_line = await queue.get()
        if json_line is None:  # Poison pill
            break

        line_bytes = (json_line + "\n").encode("utf-8")
        line_size = len(line_bytes)

        # Rotate file if needed
        if current_file_size + line_size > max_file_size:
            f.close()
            await completed_files_queue.put(str(output_file))  # Notify submitter

            file_index += 1
            output_file = output_dir / f"{base_output_name}_{file_index}.jsonl"
            f = open(output_file, "w", encoding="utf-8")
            logger.info(f"Rotating to {output_file}")
            current_file_size = 0

        f.write(json_line + "\n")
        current_file_size += line_size

    f.close()
    await completed_files_queue.put(str(output_file))
    logger.info(f"Completed writing {file_index} JSONL file(s).")
=======
def openai_response_format_schema() -> dict:
    return {
        "type": "json_schema",
        "json_schema": {
            "name": "page_response",
            "schema": {
                "type": "object",
                "properties": {
                    "primary_language": {
                        "type": ["string", "null"],
                        "description": "The primary language of the text using two-letter codes or null if there is no text at all that you think you should read.",
                    },
                    "is_rotation_valid": {
                        "type": "boolean",
                        "description": "Is this page oriented correctly for reading? Answer only considering the textual content, do not factor in the rotation of any charts, tables, drawings, or figures.",
                    },
                    "rotation_correction": {
                        "type": "integer",
                        "description": "Indicates the degree of clockwise rotation needed if the page is not oriented correctly.",
                        "enum": [0, 90, 180, 270],
                        "default": 0,
                    },
                    "is_table": {
                        "type": "boolean",
                        "description": "Indicates if the majority of the page content is in tabular format.",
                    },
                    "is_diagram": {
                        "type": "boolean",
                        "description": "Indicates if the majority of the page content is a visual diagram.",
                    },
                    "natural_text": {
                        "type": ["string", "null"],
                        "description": "The natural text content extracted from the page.",
                    },
                },
                "additionalProperties": False,
                "required": [
                    "primary_language",
                    "is_rotation_valid",
                    "rotation_correction",
                    "is_table",
                    "is_diagram",
                    "natural_text",
                ],
            },
            "strict": True,
        },
    }
>>>>>>> 54615f3a
<|MERGE_RESOLUTION|>--- conflicted
+++ resolved
@@ -6,9 +6,8 @@
 import base64
 from enum import Enum
 import asyncio
-from typing import List, Optional, Union
+from typing import List, Optional, Union, Set
 from pathlib import Path
-from typing import Set
 from functools import wraps
 from pydantic import BaseModel
 
@@ -21,7 +20,7 @@
 
 
 class DocumentCategory(str, Enum):
-    "Categories used in document sorting"
+    """Categories used in document sorting"""
 
     FICTION = "fiction"
     NON_FICTION = "non_fiction"
@@ -32,7 +31,7 @@
 
 
 class DocumentClassification(BaseModel):
-    "Structured output format for document classification"
+    """Structured output format for document classification"""
 
     category: DocumentCategory
     language: str
@@ -40,9 +39,7 @@
 
 
 def convert_pdf2image(data_path: Path, output_dir: Path):
-    """
-    Convert PDF files to images using pdf2image.
-    """
+    """Convert PDF files to images using pdf2image."""
     return convert_from_path(
         data_path, output_folder=output_dir, last_page=3, fmt="jpg"
     )
@@ -71,21 +68,6 @@
 ) -> DatasetDict:
     """
     Prepare and mix datasets from multiple sources, controlling the size or percentage each dataset contributes.
-
-    Args:
-        dataset_sources (Union[dict, list]): Sources of datasets to mix. Can be a dictionary or list.
-            If a dictionary, keys are dataset sources, and values are fractions or counts to control contribution.
-            If a list, it alternates between dataset sources and their corresponding fractions or counts.
-        splits (Optional[List[str]]): Dataset splits to load and mix (e.g., "train", "test").
-        configs (Optional[List[str]]): Configurations for datasets, if applicable.
-        required_columns (Optional[List[str]]): Columns to retain in the final dataset.
-        shuffle_data (bool): Whether to shuffle the datasets.
-        save_dir (Optional[str]): Directory to save the mixed dataset.
-        ensure_columns (Optional[List[str]]): Columns that must exist in the dataset.
-        include_source_column (bool): Whether to include a column indicating the source of the data.
-
-    Returns:
-        DatasetDict: A dictionary containing the mixed datasets.
     """
     splits = splits or ["train", "test"]
     configs = configs or [None] * len(dataset_sources)
@@ -149,15 +131,7 @@
 def upload_metadata_to_hub(
     metadata: dict, filename: str, repo_id: str, repo_dir: str
 ) -> None:
-    """
-    Upload metadata to the Hugging Face Hub.
-
-    Args:
-        metadata (dict): Metadata to upload.
-        filename (str): Name of the file to upload.
-        repo_id (str): Repository ID on the Hugging Face Hub.
-        repo_dir (str): Directory in the repository to save the file.
-    """
+    """Upload metadata to the Hugging Face Hub."""
     with open("temp_metadata.json", "w") as f:
         json.dump(metadata, f)
     api = HfApi()
@@ -172,14 +146,7 @@
 
 @retry(stop=stop_after_attempt(3), wait=wait_fixed(10))
 def push_folder_to_hub(folder: str, repo_id: str, branch: Optional[str] = None) -> None:
-    """
-    Push a folder to the Hugging Face Hub.
-
-    Args:
-        folder (str): Folder to push.
-        repo_id (str): Repository ID on the Hugging Face Hub.
-        branch (Optional[str]): Branch to push to.
-    """
+    """Push a folder to the Hugging Face Hub."""
     api = HfApi()
     if not api.repo_exists(repo_id):
         api.create_repo(repo_id, exist_ok=True)
@@ -203,23 +170,17 @@
         result = func(*args, **kwargs)
         end_time = time.perf_counter()
         total_time = end_time - start_time
-        # first item in the args, ie `args[0]` is `self`
         print(f"Function {func.__name__}{args} {kwargs} Took {total_time:.4f} seconds")
         return result
 
     return timeit_wrapper
 
 
-<<<<<<< HEAD
 def process_pdf(pdf_input, pdf_name: str, model: str, prompt_template: dict) -> str:
-    """
-    Build TogetherAI JSONL request from PDF.
-    """
+    """Build TogetherAI JSONL request from PDF."""
     schema = DocumentClassification.model_json_schema()
-
     base_prompt = prompt_template["base_prompt"]
 
-    # Build base JSON
     base_data = {
         "custom_id": pdf_name,
         "body": {
@@ -248,17 +209,13 @@
             }
         )
 
-    # Attach images
     base_data["body"]["messages"][0]["content"].extend(image_content)
 
     return json.dumps(base_data)
 
 
 async def batch_call(client, batch_file_path: str):
-    """
-    Submits a JSONL file to TogetherAI's batch API and waits for completion.
-    Logs success or failure for each file in the batch.
-    """
+    """Submits a JSONL file to TogetherAI's batch API and waits for completion."""
     try:
         file_resp = client.files.upload(file=batch_file_path, purpose="batch-api")
         batch = client.batches.create_batch(
@@ -277,7 +234,6 @@
                 )
                 logger.info(f"Batch completed: {batch_file_path} -> {output_file}")
 
-                # Parse results to log each document
                 with open(output_file, "r", encoding="utf-8") as f:
                     for line in f:
                         try:
@@ -288,7 +244,6 @@
                             logger.error(
                                 f"Failed to parse result line in {output_file}"
                             )
-
                 break
 
             elif batch_status.status == "FAILED":
@@ -300,21 +255,19 @@
                 )
                 raise ValueError(f"Batch failed: {batch_status.error}")
 
-            await asyncio.sleep(10)  # async wait
+            await asyncio.sleep(10)
 
     except Exception as e:
         logger.exception(f"Error submitting batch {batch_file_path}: {str(e)}")
 
 
 async def batch_submitter(client, completed_files_queue: asyncio.Queue):
-    """
-    Listens for completed JSONL files and submits them as batches.
-    """
+    """Listens for completed JSONL files and submits them as batches."""
     submitted_files: Set[str] = set()
 
     while True:
         file_path = await completed_files_queue.get()
-        if file_path is None:  # Poison pill
+        if file_path is None:
             break
 
         if file_path in submitted_files:
@@ -332,10 +285,7 @@
     base_output_name: str,
     max_file_size_mb: int = 100,
 ):
-    """
-    Consumes JSON lines from queue and writes to rotated JSONL files.
-    Notifies batch_submitter of completed files.
-    """
+    """Consumes JSON lines from queue and writes to rotated JSONL files."""
     output_dir = Path("output")
     output_dir.mkdir(exist_ok=True)
 
@@ -348,7 +298,7 @@
 
     while True:
         json_line = await queue.get()
-        if json_line is None:  # Poison pill
+        if json_line is None:
             break
 
         line_bytes = (json_line + "\n").encode("utf-8")
@@ -357,7 +307,7 @@
         # Rotate file if needed
         if current_file_size + line_size > max_file_size:
             f.close()
-            await completed_files_queue.put(str(output_file))  # Notify submitter
+            await completed_files_queue.put(str(output_file))
 
             file_index += 1
             output_file = output_dir / f"{base_output_name}_{file_index}.jsonl"
@@ -371,7 +321,8 @@
     f.close()
     await completed_files_queue.put(str(output_file))
     logger.info(f"Completed writing {file_index} JSONL file(s).")
-=======
+
+
 def openai_response_format_schema() -> dict:
     return {
         "type": "json_schema",
@@ -419,5 +370,4 @@
             },
             "strict": True,
         },
-    }
->>>>>>> 54615f3a
+    }