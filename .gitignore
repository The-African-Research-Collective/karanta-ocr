data/
# Byte-compiled / optimized / DLL files
__pycache__/
*.py[cod]
*$py.class

# C extensions
*.so

# Distribution / packaging
.Python
build/
develop-eggs/
dist/
downloads/
eggs/
.eggs/
lib/
lib64/
parts/
sdist/
var/
wheels/
share/python-wheels/
*.egg-info/
.installed.cfg
*.egg
MANIFEST

# PyInstaller
#  Usually these files are written by a python script from a template
#  before PyInstaller builds the exe, so as to inject date/other infos into it.
*.manifest
*.spec

# Installer logs
pip-log.txt
pip-delete-this-directory.txt

# Unit test / coverage reports
htmlcov/
.tox/
.nox/
.coverage
.coverage.*
.cache
nosetests.xml
coverage.xml
*.cover
*.py,cover
.hypothesis/
.pytest_cache/
cover/

# Translations
*.mo
*.pot

# Django stuff:
*.log
local_settings.py
db.sqlite3
db.sqlite3-journal

# Flask stuff:
instance/
.webassets-cache

# Scrapy stuff:
.scrapy

# Sphinx documentation
docs/_build/

# PyBuilder
.pybuilder/
target/

# Jupyter Notebook
.ipynb_checkpoints

# IPython
profile_default/
ipython_config.py

# pyenv
#   For a library or package, you might want to ignore these files since the code is
#   intended to run in multiple environments; otherwise, check them in:
# .python-version

# pipenv
#   According to pypa/pipenv#598, it is recommended to include Pipfile.lock in version control.
#   However, in case of collaboration, if having platform-specific dependencies or dependencies
#   having no cross-platform support, pipenv may install dependencies that don't work, or not
#   install all needed dependencies.
#Pipfile.lock

# poetry
#   Similar to Pipfile.lock, it is generally recommended to include poetry.lock in version control.
#   This is especially recommended for binary packages to ensure reproducibility, and is more
#   commonly ignored for libraries.
#   https://python-poetry.org/docs/basic-usage/#commit-your-poetrylock-file-to-version-control
#poetry.lock

# pdm
#   Similar to Pipfile.lock, it is generally recommended to include pdm.lock in version control.
#pdm.lock
#   pdm stores project-wide configurations in .pdm.toml, but it is recommended to not include it
#   in version control.
#   https://pdm.fming.dev/latest/usage/project/#working-with-version-control
.pdm.toml
.pdm-python
.pdm-build/

# PEP 582; used by e.g. github.com/David-OConnor/pyflow and github.com/pdm-project/pdm
__pypackages__/

# Celery stuff
celerybeat-schedule
celerybeat.pid

# SageMath parsed files
*.sage.py

# Environments
.env
.venv
env/
venv/
ENV/
env.bak/
venv.bak/

# Spyder project settings
.spyderproject
.spyproject

# Rope project settings
.ropeproject

# mkdocs documentation
/site

# mypy
.mypy_cache/
.dmypy.json
dmypy.json

# Pyre type checker
.pyre/

# pytype static type analyzer
.pytype/

# Cython debug symbols
cython_debug/

# PyCharm
#  JetBrains specific template is maintained in a separate JetBrains.gitignore that can
#  be found at https://github.com/github/gitignore/blob/main/Global/JetBrains.gitignore
#  and can be added to the global gitignore or merged into this file.  For a more nuclear
#  option (not recommended) you can uncomment the following to ignore the entire idea folder.
#.idea/
.DS_Store
<<<<<<< HEAD
bulk_processing/celery_logs/*
=======
processing_progress.json
>>>>>>> a78f2fbc
<|MERGE_RESOLUTION|>--- conflicted
+++ resolved
@@ -162,8 +162,5 @@
 #  option (not recommended) you can uncomment the following to ignore the entire idea folder.
 #.idea/
 .DS_Store
-<<<<<<< HEAD
 bulk_processing/celery_logs/*
-=======
-processing_progress.json
->>>>>>> a78f2fbc
+processing_progress.json